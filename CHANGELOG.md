--- conflicted
+++ resolved
@@ -1,4 +1,6 @@
-<<<<<<< HEAD
+# Version 0.6.3
+- Restored evidence module (#189)
+
 # Version 0.6.2
 ## Changes
 - Updated Cosmos to v0.38.4 (#177)
@@ -19,10 +21,6 @@
 ## Bug fixes
 - Fixed the account query CLI command (#155)
 - Fixed the profile deletion CLI command (#166)
-=======
-# Version 0.5.3
-- Restored evidence module (#189)
->>>>>>> 8c95760b
 
 # Version 0.5.2
 ## Bug fixes
