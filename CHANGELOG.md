<<<<<<< HEAD
# Version 0.4.0
## Changes
- Improved the generation of post ids (#131)
- Improved `alias.go` files (#103)
- Added the support for posting empty-message posts with medias (#110)
- Implemented the support for hashtags in posts (#96)
- Updated the post create CLI command in posts (#117)
- Implemented the support for registering new reactions (#94)
- Implemented the support for decentralized profiles (#56)

## Bug fixes
- Fixed a bug inside the migration procedure of the `magpie` module (#106)
=======
# Version 0.3.2
- Fixed a bug that should allow to properly export the state of the chain
>>>>>>> 2de59ee6

# Version 0.3.1
- Updated Cosmos SDK to `v0.38.3` and Tendermint to `v0.33.3` to solve security issues.

# Version 0.3.0
## Changes
- Implemented the support for media posts (#36)
- Implemented the support for poll posts  (#14) 
- Added the support for posts sorting (#78)
- Added the support for magpie default session length inside genesis (#38)
- Posts now only supports `subspace` values in form of hex-encoded SHA-256 hashes (#82)
- Bumped Cosmos to `v0.38.0` (#10)

## Bug fixes
- Fixed the posts REST endpoint not working properly (#77)
- Fixed a bug that allowed to create multiple posts with the exact same contents (#92) 

## Migration
In order to migrate the chain state from version `v0.2.0` to `v0.3.0`, please run the following command:

```bash
desmosd migrate v0.3.0 <path-to-genesis-file> 
```

# Version 0.2.0
## Changes
- Implemented the support for arbitrary data inside a post (#52, #66)
- Implemented the support for posts reactions (#47)
- Implemented the support for posts subspaces (#46)
- Automated the default bond denom change to `desmos` (#25)
- Replaced the block height with timestamps inside posts' creation dates and edit dates (#62)
- Capped the post message length to 500 characters (#67)

## Migration
In order to migrate the chain state from version `v0.1.0` or `v0.1.1` to `v0.2.0`, please run the following command:

```bash
desmosd migrate v0.2.0 <path-to-genesis-file> 
```

# Version 0.1.1
## Bug fixes
- Fixed double children IDs insertion upon post edit (#63)
- Fixed a bug that made impossible to create a new post upon a post edit due to the `Post with ID X already exists` (#64)

# Version 0.1.0
## Features
- Create a session to associate an external chain address to a Desmos address. 
- Create a post using a `MsgCreatePost` and providing a message. You can also decide whether other users can comment on such post or not. 
- Like a post using a `MsgLikePost` and specifying a post id. 
- Unlike a post using a `MsgUnlikePost` and specifying a post id.

## Notes
- When generating Desmos accounts, the path to use is `m'/852'/0'/0/0`
- The stake token denomination is `desmos`  <|MERGE_RESOLUTION|>--- conflicted
+++ resolved
@@ -1,4 +1,3 @@
-<<<<<<< HEAD
 # Version 0.4.0
 ## Changes
 - Improved the generation of post ids (#131)
@@ -11,10 +10,9 @@
 
 ## Bug fixes
 - Fixed a bug inside the migration procedure of the `magpie` module (#106)
-=======
+
 # Version 0.3.2
 - Fixed a bug that should allow to properly export the state of the chain
->>>>>>> 2de59ee6
 
 # Version 0.3.1
 - Updated Cosmos SDK to `v0.38.3` and Tendermint to `v0.33.3` to solve security issues.
