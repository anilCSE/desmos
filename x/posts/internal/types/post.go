package types

import (
	"encoding/json"
	"fmt"
	"strconv"
	"strings"
	"time"

	sdk "github.com/cosmos/cosmos-sdk/types"
)

// ---------------
// --- Post id
// ---------------

// PostID represents a unique post id
type PostID uint64

// Valid tells if the id can be used safely
func (id PostID) Valid() bool {
	return id != 0
}

// Next returns the subsequent id to this one
func (id PostID) Next() PostID {
	return id + 1
}

// String implements fmt.Stringer
func (id PostID) String() string {
	return strconv.FormatUint(uint64(id), 10)
}

// Equals compares two PostID instances
func (id PostID) Equals(other PostID) bool {
	return id == other
}

// MarshalJSON implements Marshaler
func (id PostID) MarshalJSON() ([]byte, error) {
	return json.Marshal(id.String())
}

// UnmarshalJSON implements Unmarshaler
func (id *PostID) UnmarshalJSON(data []byte) error {
	var s string
	if err := json.Unmarshal(data, &s); err != nil {
		return err
	}

	postID, err := ParsePostID(s)
	if err != nil {
		return err
	}

	*id = postID
	return nil
}

// ParsePostID returns the PostID represented inside the provided
// value, or an error if no id could be parsed properly
func ParsePostID(value string) (PostID, error) {
	intVal, err := strconv.ParseUint(value, 10, 64)
	if err != nil {
		return PostID(0), err
	}

	return PostID(intVal), err
}

// ----------------
// --- Post IDs
// ----------------

// PostIDs represents a slice of PostID objects
type PostIDs []PostID

// Equals returns true iff the ids slice and the other
// one contain the same data in the same order
func (ids PostIDs) Equals(other PostIDs) bool {
	if len(ids) != len(other) {
		return false
	}

	for index, id := range ids {
		if id != other[index] {
			return false
		}
	}

	return true
}

// AppendIfMissing appends the given postID to the ids slice if it does not exist inside it yet.
// It returns a new slice of PostIDs containing such ID and a boolean indicating whether or not the original
// slice has been modified.
func (ids PostIDs) AppendIfMissing(id PostID) (PostIDs, bool) {
	for _, ele := range ids {
		if ele.Equals(id) {
			return ids, false
		}
	}
	return append(ids, id), true
}

// ---------------
// --- Post
// ---------------

// Post is a struct of a post
type Post struct {
	PostID         PostID         `json:"id"`                      // Unique id
	ParentID       PostID         `json:"parent_id"`               // Post of which this one is a comment
	Message        string         `json:"message"`                 // Message contained inside the post
	Created        time.Time      `json:"created"`                 // RFC3339 date at which the post has been created
	LastEdited     time.Time      `json:"last_edited"`             // RFC3339 date at which the post has been edited the last time
	AllowsComments bool           `json:"allows_comments"`         // Tells if users can reference this PostID as the parent
	Subspace       string         `json:"subspace"`                // Identifies the application that has posted the message
	OptionalData   OptionalData   `json:"optional_data,omitempty"` // Arbitrary data that can be used from the developers
	Creator        sdk.AccAddress `json:"creator"`                 // Creator of the Post
	Medias         PostMedias     `json:"medias,omitempty"`        // Contains all the medias that are shared with the post
	PollData       *PollData      `json:"poll_data,omitempty"`     // Contains the poll details, if existing
}

func NewPost(id, parentID PostID, message string, allowsComments bool, subspace string, optionalData map[string]string,
	created time.Time, creator sdk.AccAddress, medias PostMedias, pollData *PollData) Post {
	return Post{
		PostID:         id,
		ParentID:       parentID,
		Message:        message,
		Created:        created,
		LastEdited:     time.Time{},
		AllowsComments: allowsComments,
		Subspace:       subspace,
		OptionalData:   optionalData,
		Creator:        creator,
		Medias:         medias,
		PollData:       pollData,
	}
}

// String implements fmt.Stringer
func (p Post) String() string {
	bytes, err := json.Marshal(&p)
	if err != nil {
		panic(err)
	}

	return string(bytes)
}

// Validate implements validator
func (p Post) Validate() error {
	if !p.PostID.Valid() {
		return fmt.Errorf("invalid post id: %s", p.PostID)
	}

	if p.Creator == nil {
		return fmt.Errorf("invalid post owner: %s", p.Creator)
	}

	if len(strings.TrimSpace(p.Message)) == 0 {
		return fmt.Errorf("post message must be non empty and non blank")
	}

	if len(p.Message) > MaxPostMessageLength {
		return fmt.Errorf("post message cannot be longer than %d characters", MaxPostMessageLength)
	}

	if !SubspaceRegEx.MatchString(p.Subspace) {
		return fmt.Errorf("post subspace must be a valid sha-256 hash")
	}

	if p.Created.IsZero() {
		return fmt.Errorf("invalid post creation time: %s", p.Created)
	}

	if p.Created.After(time.Now().UTC()) {
		return fmt.Errorf("post creation date cannot be in the future")
	}

	if !p.LastEdited.IsZero() && p.LastEdited.Before(p.Created) {
		return fmt.Errorf("invalid post last edit time: %s", p.LastEdited)
	}

	if !p.LastEdited.IsZero() && p.LastEdited.After(time.Now().UTC()) {
		return fmt.Errorf("post last edit date cannot be in the future")
	}

	if len(p.OptionalData) > MaxOptionalDataFieldsNumber {
		return fmt.Errorf("post optional data cannot contain more than %d key-value pairs", MaxOptionalDataFieldsNumber)
	}

	for key, value := range p.OptionalData {
		if len(value) > MaxOptionalDataFieldValueLength {
			return fmt.Errorf(
				"post optional data values cannot exceed %d characters. %s of post with id %s is longer than this",
				MaxOptionalDataFieldValueLength, key, p.PostID,
			)
		}
	}

	if err := p.Medias.Validate(); err != nil {
		return err
	}

	if err := p.PollData.Validate(); err != nil {
		return err
	}

	return nil
}

// Equals allows to check whether the contents of p are the same of other
func (p Post) Equals(other Post) bool {
	return p.PostID.Equals(other.PostID) &&
		p.EqualsNoID(other)
}

// EqualsNoID returns true if and only if p and other contain the same data, without considering the ID
func (p Post) EqualsNoID(other Post) bool {
	equalsOptionalData := len(p.OptionalData) == len(other.OptionalData)
	if equalsOptionalData {
		for key := range p.OptionalData {
			equalsOptionalData = equalsOptionalData && p.OptionalData[key] == other.OptionalData[key]
		}
	}

	return p.ParentID.Equals(other.ParentID) &&
		p.Message == other.Message &&
		p.Created.Equal(other.Created) &&
		p.LastEdited.Equal(other.LastEdited) &&
		p.AllowsComments == other.AllowsComments &&
		p.Subspace == other.Subspace &&
		equalsOptionalData &&
		p.Creator.Equals(other.Creator) &&
		p.Medias.Equals(other.Medias) && p.PollData.Equals(other.PollData)
}

// -------------
// --- Posts
// -------------

// Posts represents a slice of Post objects
type Posts []Post

// Equals returns true iff the p slice contains the same
// data in the same order of the other slice
func (p Posts) Equals(other Posts) bool {
	if len(p) != len(other) {
		return false
	}

	for index, post := range p {
		if !post.Equals(other[index]) {
			return false
		}
	}

	return true
}

// String implements stringer interface
func (p Posts) String() string {
	out := "ID - [Creator] Message\n"
	for _, post := range p {
		out += fmt.Sprintf("%d - [%s] %s\n",
			post.PostID, post.Creator, post.Message)
	}
	return strings.TrimSpace(out)
}

<<<<<<< HEAD
// ContainsSame tells whether p contains a post having the exact same data as
// other not considering the id.
// If the post exists, it is returned as a pointer reference.
func (p Posts) ContainsSame(other Post) (*Post, bool) {
	for _, post := range p {
		if post.EqualsNoID(other) {
			return &post, true
		}
	}
	return nil, false
=======
// Len implements sort.Interface
func (p Posts) Len() int {
	return len(p)
}

// Swap implements sort.Interface
func (p Posts) Swap(i, j int) {
	p[i], p[j] = p[j], p[i]
}

// Less implements sort.Interface
func (p Posts) Less(i, j int) bool {
	return p[i].PostID < p[j].PostID
>>>>>>> fb0dca76
}<|MERGE_RESOLUTION|>--- conflicted
+++ resolved
@@ -271,7 +271,21 @@
 	return strings.TrimSpace(out)
 }
 
-<<<<<<< HEAD
+// Len implements sort.Interface
+func (p Posts) Len() int {
+	return len(p)
+}
+
+// Swap implements sort.Interface
+func (p Posts) Swap(i, j int) {
+	p[i], p[j] = p[j], p[i]
+}
+
+// Less implements sort.Interface
+func (p Posts) Less(i, j int) bool {
+	return p[i].PostID < p[j].PostID
+}
+
 // ContainsSame tells whether p contains a post having the exact same data as
 // other not considering the id.
 // If the post exists, it is returned as a pointer reference.
@@ -282,19 +296,4 @@
 		}
 	}
 	return nil, false
-=======
-// Len implements sort.Interface
-func (p Posts) Len() int {
-	return len(p)
-}
-
-// Swap implements sort.Interface
-func (p Posts) Swap(i, j int) {
-	p[i], p[j] = p[j], p[i]
-}
-
-// Less implements sort.Interface
-func (p Posts) Less(i, j int) bool {
-	return p[i].PostID < p[j].PostID
->>>>>>> fb0dca76
 }