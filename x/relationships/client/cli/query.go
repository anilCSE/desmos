--- conflicted
+++ resolved
@@ -4,12 +4,8 @@
 	"context"
 
 	"github.com/cosmos/cosmos-sdk/client/flags"
-<<<<<<< HEAD
-	"github.com/cosmos/cosmos-sdk/codec"
-=======
 
 	"github.com/cosmos/cosmos-sdk/client"
->>>>>>> f33333fd
 	"github.com/spf13/cobra"
 
 	"github.com/desmos-labs/desmos/x/relationships/types"
@@ -31,37 +27,9 @@
 	return cmd
 }
 
-<<<<<<< HEAD
-func GetCmdQueryRelationships(cdc *codec.Codec) *cobra.Command {
-	return &cobra.Command{
-		Use:   "all",
-		Short: "Retrieve all the relationships",
-		Args:  cobra.NoArgs,
-		RunE: func(cmd *cobra.Command, args []string) error {
-			cliCtx := context.NewCLIContext().WithCodec(cdc)
-
-			route := fmt.Sprintf("custom/%s/%s", types.QuerierRoute, types.QueryRelationships)
-			res, _, err := cliCtx.QueryWithData(route, nil)
-			if err != nil {
-				fmt.Printf("No relationships found")
-				return nil
-			}
-
-			var out map[string]types.Relationships
-			cdc.MustUnmarshalJSON(res, &out)
-			return cliCtx.PrintOutput(out)
-		},
-	}
-}
-
-// GetCmdQueryUserRelationships queries all the profiles' users' relationships
-func GetCmdQueryUserRelationships(cdc *codec.Codec) *cobra.Command {
-	return &cobra.Command{
-=======
 // GetCmdQueryUserRelationships returns the command allowing to query all the relationships of a specific user
 func GetCmdQueryUserRelationships() *cobra.Command {
 	cmd := &cobra.Command{
->>>>>>> f33333fd
 		Use:   "user [address]",
 		Short: "Retrieve all the user's relationships",
 		Args:  cobra.ExactArgs(1),
