package app

import (
	"io"
	"os"

	"github.com/cosmos/cosmos-sdk/version"
	"github.com/cosmos/cosmos-sdk/x/auth/ante"
	authvesting "github.com/cosmos/cosmos-sdk/x/auth/vesting"
	"github.com/cosmos/cosmos-sdk/x/gov"
	"github.com/desmos-labs/desmos/x/posts"
	"github.com/desmos-labs/desmos/x/profile"
	abci "github.com/tendermint/tendermint/abci/types"
	"github.com/tendermint/tendermint/libs/log"
	tmos "github.com/tendermint/tendermint/libs/os"
	dbm "github.com/tendermint/tm-db"

	bam "github.com/cosmos/cosmos-sdk/baseapp"
	"github.com/cosmos/cosmos-sdk/codec"
	sdk "github.com/cosmos/cosmos-sdk/types"
	"github.com/cosmos/cosmos-sdk/types/module"
	"github.com/cosmos/cosmos-sdk/x/auth"
	"github.com/cosmos/cosmos-sdk/x/bank"
	"github.com/cosmos/cosmos-sdk/x/crisis"
	distr "github.com/cosmos/cosmos-sdk/x/distribution"
	"github.com/cosmos/cosmos-sdk/x/evidence"
	"github.com/cosmos/cosmos-sdk/x/genutil"
	"github.com/cosmos/cosmos-sdk/x/params"
	paramsclient "github.com/cosmos/cosmos-sdk/x/params/client"
	"github.com/cosmos/cosmos-sdk/x/slashing"
	"github.com/cosmos/cosmos-sdk/x/staking"
	"github.com/cosmos/cosmos-sdk/x/supply"
	"github.com/desmos-labs/desmos/x/magpie"
)

const (
	appName          = "desmos"
	Bech32MainPrefix = "desmos"
)

var (
	// DefaultCLIHome represents the default home directory for the application CLI
	DefaultCLIHome = os.ExpandEnv("$HOME/.desmoscli")

	// DefaultNodeHome sets the folder where the application data and configuration will be stored
	DefaultNodeHome = os.ExpandEnv("$HOME/.desmosd")

	// ModuleBasics is in charge of setting up basic module elements
	ModuleBasics = module.NewBasicManager(
		genutil.AppModuleBasic{},
		auth.AppModuleBasic{},
		bank.AppModuleBasic{},
		staking.AppModuleBasic{},
		distr.AppModuleBasic{},
		gov.NewAppModuleBasic(
			paramsclient.ProposalHandler,
			distr.ProposalHandler,
		),
		params.AppModuleBasic{},
		crisis.AppModuleBasic{},
		slashing.AppModuleBasic{},
		supply.AppModuleBasic{},
		evidence.AppModuleBasic{},

		// Custom modules
		magpie.AppModuleBasic{},
		posts.AppModuleBasic{},
		profile.AppModuleBasic{},
	)

	// Module account permissions
	maccPerms = map[string][]string{
		auth.FeeCollectorName:     nil,
		distr.ModuleName:          nil,
		staking.BondedPoolName:    {supply.Burner, supply.Staking},
		staking.NotBondedPoolName: {supply.Burner, supply.Staking},
		gov.ModuleName:            {supply.Burner},
	}

	// module accounts that are allowed to receive tokens
	allowedReceivingModAcc = map[string]bool{
		distr.ModuleName: true,
	}
)

// MakeCodec generates the necessary codecs for Amino
func MakeCodec() *codec.Codec {
	var cdc = codec.New()

	ModuleBasics.RegisterCodec(cdc)
	sdk.RegisterCodec(cdc)
	codec.RegisterCrypto(cdc)
	codec.RegisterEvidences(cdc)
	authvesting.RegisterCodec(cdc)

	return cdc.Seal()
}

// DesmosApp extends an ABCI application, but with most of its parameters exported.
// They are exported for convenience in creating helper functions, as object
// capabilities arKen't needed for testing.
type DesmosApp struct {
	*bam.BaseApp
	cdc *codec.Codec

	invCheckPeriod uint

	// sdk keys to access the substores
	keys  map[string]*sdk.KVStoreKey
	tkeys map[string]*sdk.TransientStoreKey

	// subspaces
	subspaces map[string]params.Subspace

	// Keepers
	AccountKeeper  auth.AccountKeeper
	BankKeeper     bank.Keeper
	SupplyKeeper   supply.Keeper
	stakingKeeper  staking.Keeper
	SlashingKeeper slashing.Keeper
	DistrKeeper    distr.Keeper
	GovKeeper      gov.Keeper
	CrisisKeeper   crisis.Keeper
	paramsKeeper   params.Keeper
	evidenceKeeper evidence.Keeper

	// Custom modules
	magpieKeeper  magpie.Keeper
	postsKeeper   posts.Keeper
	profileKeeper profile.Keeper

	// Module Manager
	mm *module.Manager

	// Simulation manager
	sm *module.SimulationManager
}

// NewDesmosApp is a constructor function for DesmosApp
func NewDesmosApp(logger log.Logger, db dbm.DB, traceStore io.Writer, loadLatest bool,
	skipUpgradeHeights map[int64]bool, invCheckPeriod uint, baseAppOptions ...func(*bam.BaseApp),
) *DesmosApp {
	// First define the top level codec that will be shared by the different modules
	cdc := MakeCodec()

	// BaseApp handles interactions with Tendermint through the ABCI protocol
	bApp := bam.NewBaseApp(appName, logger, db, auth.DefaultTxDecoder(cdc), baseAppOptions...)
	bApp.SetCommitMultiStoreTracer(traceStore)
	bApp.SetAppVersion(version.Version)
	keys := sdk.NewKVStoreKeys(
		bam.MainStoreKey, auth.StoreKey, staking.StoreKey,
		supply.StoreKey, distr.StoreKey, slashing.StoreKey,
		gov.StoreKey, params.StoreKey, evidence.StoreKey,

		// Custom modules
		magpie.StoreKey, posts.StoreKey, profile.StoreKey,
	)
	tkeys := sdk.NewTransientStoreKeys(params.TStoreKey)

	// Here you initialize your application with the store keys it requires
	var app = &DesmosApp{
		BaseApp:   bApp,
		cdc:       cdc,
		keys:      keys,
		tkeys:     tkeys,
		subspaces: make(map[string]params.Subspace),
	}

	// Init params keeper and subspaces
	app.paramsKeeper = params.NewKeeper(app.cdc, keys[params.StoreKey], tkeys[params.TStoreKey])
	app.subspaces[auth.ModuleName] = app.paramsKeeper.Subspace(auth.DefaultParamspace)
	app.subspaces[bank.ModuleName] = app.paramsKeeper.Subspace(bank.DefaultParamspace)
	app.subspaces[staking.ModuleName] = app.paramsKeeper.Subspace(staking.DefaultParamspace)
	app.subspaces[distr.ModuleName] = app.paramsKeeper.Subspace(distr.DefaultParamspace)
	app.subspaces[slashing.ModuleName] = app.paramsKeeper.Subspace(slashing.DefaultParamspace)
	app.subspaces[gov.ModuleName] = app.paramsKeeper.Subspace(gov.DefaultParamspace).WithKeyTable(gov.ParamKeyTable())
	app.subspaces[evidence.ModuleName] = app.paramsKeeper.Subspace(evidence.DefaultParamspace)
	app.subspaces[crisis.ModuleName] = app.paramsKeeper.Subspace(crisis.DefaultParamspace)

	// Add keepers
	app.AccountKeeper = auth.NewAccountKeeper(
		app.cdc,
		keys[auth.StoreKey],
		app.subspaces[auth.ModuleName],
		auth.ProtoBaseAccount,
	)
	app.BankKeeper = bank.NewBaseKeeper(
		app.AccountKeeper,
		app.subspaces[bank.ModuleName],
		app.BlacklistedAccAddrs(),
	)
	app.SupplyKeeper = supply.NewKeeper(
		app.cdc,
		keys[supply.StoreKey],
		app.AccountKeeper,
		app.BankKeeper,
		maccPerms,
	)
	stakingKeeper := staking.NewKeeper(
		app.cdc,
		keys[staking.StoreKey],
		app.SupplyKeeper,
		app.subspaces[staking.ModuleName],
	)
	app.DistrKeeper = distr.NewKeeper(
		app.cdc,
		keys[distr.StoreKey],
		app.subspaces[distr.ModuleName],
		&stakingKeeper,
		app.SupplyKeeper,
		auth.FeeCollectorName,
		app.ModuleAccountAddrs(),
	)
	app.SlashingKeeper = slashing.NewKeeper(
		app.cdc,
		keys[slashing.StoreKey],
		&stakingKeeper,
		app.subspaces[slashing.ModuleName],
	)
	app.CrisisKeeper = crisis.NewKeeper(
		app.subspaces[crisis.ModuleName],
		invCheckPeriod,
		app.SupplyKeeper,
		auth.FeeCollectorName,
	)

	// Register the staking hooks
	// NOTE: stakingKeeper above is passed by reference, so that it will contain these hooks
	app.stakingKeeper = *stakingKeeper.SetHooks(
		staking.NewMultiStakingHooks(app.DistrKeeper.Hooks(), app.SlashingKeeper.Hooks()),
	)

	// Create evidence keeper without router
	evidenceKeeper := evidence.NewKeeper(
		app.cdc,
		keys[evidence.StoreKey],
		app.subspaces[evidence.ModuleName],
		&app.stakingKeeper,
		app.SlashingKeeper,
	)

	evidenceRouter := evidence.NewRouter()
	evidenceKeeper.SetRouter(evidenceRouter)
	app.evidenceKeeper = *evidenceKeeper

	// create gov keeper with router
	govRouter := gov.NewRouter()
	govRouter.
		AddRoute(gov.RouterKey, gov.ProposalHandler).
		AddRoute(params.RouterKey, params.NewParamChangeProposalHandler(app.paramsKeeper)).
		AddRoute(distr.RouterKey, distr.NewCommunityPoolSpendProposalHandler(app.DistrKeeper))

	app.GovKeeper = gov.NewKeeper(
		app.cdc,
		keys[gov.StoreKey],
		app.subspaces[gov.ModuleName],
		app.SupplyKeeper,
		&stakingKeeper,
		govRouter,
	)

	// Register custom modules
	app.magpieKeeper = magpie.NewKeeper(
		app.cdc,
		keys[magpie.StoreKey],
	)
	app.postsKeeper = posts.NewKeeper(
		app.cdc,
		keys[posts.StoreKey],
	)
	app.profileKeeper = profile.NewKeeper(
		app.cdc,
		keys[profile.StoreKey],
	)

	// NOTE: Any module instantiated in the module manager that is later modified
	// must be passed by reference here.
	app.mm = module.NewManager(
		genutil.NewAppModule(app.AccountKeeper, app.stakingKeeper, app.BaseApp.DeliverTx),
		auth.NewAppModule(app.AccountKeeper),
		bank.NewAppModule(app.BankKeeper, app.AccountKeeper),
		crisis.NewAppModule(&app.CrisisKeeper),
		supply.NewAppModule(app.SupplyKeeper, app.AccountKeeper),
		gov.NewAppModule(app.GovKeeper, app.AccountKeeper, app.SupplyKeeper),
		slashing.NewAppModule(app.SlashingKeeper, app.AccountKeeper, app.stakingKeeper),
		distr.NewAppModule(app.DistrKeeper, app.AccountKeeper, app.SupplyKeeper, app.stakingKeeper),
		staking.NewAppModule(app.stakingKeeper, app.AccountKeeper, app.SupplyKeeper),
		evidence.NewAppModule(app.evidenceKeeper),

		// Custom modules
		magpie.NewAppModule(app.magpieKeeper, app.AccountKeeper),
		posts.NewAppModule(app.postsKeeper, app.AccountKeeper),
		profile.NewAppModule(app.profileKeeper, app.AccountKeeper),
	)

	// During begin block slashing happens after distr.BeginBlocker so that
	// there is nothing left over in the validator fee pool, so as to keep the
	// CanWithdrawInvariant invariant.
	app.mm.SetOrderBeginBlockers(
		distr.ModuleName, slashing.ModuleName,
	)
	app.mm.SetOrderEndBlockers(
		crisis.ModuleName,
		gov.ModuleName,
		staking.ModuleName,
	)

	// NOTE: The genutils module must occur after staking so that pools are
	// properly initialized with tokens from genesis accounts.
	app.mm.SetOrderInitGenesis(
<<<<<<< HEAD
		distr.ModuleName, auth.ModuleName, staking.ModuleName, bank.ModuleName,
		slashing.ModuleName, supply.ModuleName, crisis.ModuleName, genutil.ModuleName,
		evidence.ModuleName,

		// Custom modules
		magpie.ModuleName, posts.ModuleName, profile.ModuleName,
	)

	// Remove the crisis to avoid an export error
	app.mm.SetOrderExportGenesis(
		auth.ModuleName, distr.ModuleName, staking.ModuleName, bank.ModuleName,
		slashing.ModuleName, supply.ModuleName, genutil.ModuleName, evidence.ModuleName,
=======
		auth.ModuleName, distr.ModuleName,
		staking.ModuleName, bank.ModuleName, slashing.ModuleName,
		gov.ModuleName, evidence.ModuleName,
		supply.ModuleName, crisis.ModuleName, genutil.ModuleName,
>>>>>>> 08c2468d

		// Custom modules
		magpie.ModuleName, posts.ModuleName, profile.ModuleName,
	)

	app.mm.RegisterInvariants(&app.CrisisKeeper)
	app.mm.RegisterRoutes(app.Router(), app.QueryRouter())

	// create the simulation manager and define the order of the modules for deterministic simulations
	//
	// NOTE: this is not required apps that don't use the simulator for fuzz testing
	// transactions
	app.sm = module.NewSimulationManager(
		auth.NewAppModule(app.AccountKeeper),
		bank.NewAppModule(app.BankKeeper, app.AccountKeeper),
		supply.NewAppModule(app.SupplyKeeper, app.AccountKeeper),
		gov.NewAppModule(app.GovKeeper, app.AccountKeeper, app.SupplyKeeper),
		distr.NewAppModule(app.DistrKeeper, app.AccountKeeper, app.SupplyKeeper, app.stakingKeeper),
		staking.NewAppModule(app.stakingKeeper, app.AccountKeeper, app.SupplyKeeper),
		slashing.NewAppModule(app.SlashingKeeper, app.AccountKeeper, app.stakingKeeper),

		// Custom modules
		posts.NewAppModule(app.postsKeeper, app.AccountKeeper),
		magpie.NewAppModule(app.magpieKeeper, app.AccountKeeper),
		profile.NewAppModule(app.profileKeeper, app.AccountKeeper),
	)

	app.sm.RegisterStoreDecoders()

	// Initialize stores
	app.MountKVStores(keys)
	app.MountTransientStores(tkeys)

	// Initialize BaseApp
	app.SetInitChainer(app.InitChainer)
	app.SetBeginBlocker(app.BeginBlocker)
	app.SetAnteHandler(ante.NewAnteHandler(app.AccountKeeper, app.SupplyKeeper, auth.DefaultSigVerificationGasConsumer))
	app.SetEndBlocker(app.EndBlocker)

	if loadLatest {
		err := app.LoadLatestVersion(app.keys[bam.MainStoreKey])
		if err != nil {
			tmos.Exit(err.Error())
		}
	}

	return app
}

// SetupConfig sets up the given config as it should be for Desmos
func SetupConfig(config *sdk.Config) {
	config.SetBech32PrefixForAccount(Bech32MainPrefix, Bech32MainPrefix+sdk.PrefixPublic)
	config.SetBech32PrefixForValidator(Bech32MainPrefix+sdk.PrefixValidator+sdk.PrefixOperator, Bech32MainPrefix+sdk.PrefixValidator+sdk.PrefixOperator+sdk.PrefixPublic)
	config.SetBech32PrefixForConsensusNode(Bech32MainPrefix+sdk.PrefixValidator+sdk.PrefixConsensus, Bech32MainPrefix+sdk.PrefixValidator+sdk.PrefixConsensus+sdk.PrefixPublic)

	// 852 is the international dialing code of Hong Kong
	// Following the coin type registered at https://github.com/satoshilabs/slips/blob/master/slip-0044.md
	config.SetCoinType(852)
}

// BeginBlocker application updates every begin block
func (app *DesmosApp) BeginBlocker(ctx sdk.Context, req abci.RequestBeginBlock) abci.ResponseBeginBlock {
	return app.mm.BeginBlock(ctx, req)
}

// EndBlocker application updates every end block
func (app *DesmosApp) EndBlocker(ctx sdk.Context, req abci.RequestEndBlock) abci.ResponseEndBlock {
	return app.mm.EndBlock(ctx, req)
}

// InitChainer application update.md at chain initialization
func (app *DesmosApp) InitChainer(ctx sdk.Context, req abci.RequestInitChain) abci.ResponseInitChain {
	var genesisState GenesisState
	app.cdc.MustUnmarshalJSON(req.AppStateBytes, &genesisState)
	return app.mm.InitGenesis(ctx, genesisState)
}

// LoadHeight loads a particular height
func (app *DesmosApp) LoadHeight(height int64) error {
	return app.LoadVersion(height, app.keys[bam.MainStoreKey])
}

// ModuleAccountAddrs returns all the app's module account addresses.
func (app *DesmosApp) ModuleAccountAddrs() map[string]bool {
	modAccAddrs := make(map[string]bool)
	for acc := range maccPerms {
		modAccAddrs[supply.NewModuleAddress(acc).String()] = true
	}

	return modAccAddrs
}

// BlacklistedAccAddrs returns all the app's module account addresses black listed for receiving tokens.
func (app *DesmosApp) BlacklistedAccAddrs() map[string]bool {
	blacklistedAddrs := make(map[string]bool)
	for acc := range maccPerms {
		blacklistedAddrs[supply.NewModuleAddress(acc).String()] = !allowedReceivingModAcc[acc]
	}

	return blacklistedAddrs
}

// Codec returns the application's sealed codec.
func (app *DesmosApp) Codec() *codec.Codec {
	return app.cdc
}

// SimulationManager implements the SimulationApp interface
func (app *DesmosApp) SimulationManager() *module.SimulationManager {
	return app.sm
}<|MERGE_RESOLUTION|>--- conflicted
+++ resolved
@@ -308,25 +308,10 @@
 	// NOTE: The genutils module must occur after staking so that pools are
 	// properly initialized with tokens from genesis accounts.
 	app.mm.SetOrderInitGenesis(
-<<<<<<< HEAD
-		distr.ModuleName, auth.ModuleName, staking.ModuleName, bank.ModuleName,
-		slashing.ModuleName, supply.ModuleName, crisis.ModuleName, genutil.ModuleName,
-		evidence.ModuleName,
-
-		// Custom modules
-		magpie.ModuleName, posts.ModuleName, profile.ModuleName,
-	)
-
-	// Remove the crisis to avoid an export error
-	app.mm.SetOrderExportGenesis(
-		auth.ModuleName, distr.ModuleName, staking.ModuleName, bank.ModuleName,
-		slashing.ModuleName, supply.ModuleName, genutil.ModuleName, evidence.ModuleName,
-=======
 		auth.ModuleName, distr.ModuleName,
 		staking.ModuleName, bank.ModuleName, slashing.ModuleName,
 		gov.ModuleName, evidence.ModuleName,
 		supply.ModuleName, crisis.ModuleName, genutil.ModuleName,
->>>>>>> 08c2468d
 
 		// Custom modules
 		magpie.ModuleName, posts.ModuleName, profile.ModuleName,
